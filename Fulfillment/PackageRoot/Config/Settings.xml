﻿<?xml version="1.0" encoding="utf-8" ?>
<Settings xmlns:xsd="http://www.w3.org/2001/XMLSchema" xmlns:xsi="http://www.w3.org/2001/XMLSchema-instance" xmlns="http://schemas.microsoft.com/2011/01/fabric">
<<<<<<< HEAD
  <Section Name="FulfillmentConfig">
    <Parameter Name="OrderBook_DnsName" Value="" />
    <Parameter Name="OrderBook_Port" Value="" />
    <Parameter Name="Logger_DnsName" Value="" />
    <Parameter Name="Logger_Port" Value="" />
    <Parameter Name="MaxTradesPending" Value=""/>
=======
  <Section Name="ClusterConfig">
    <Parameter Name="ReverseProxy_Port" Value="[ReverseProxy_Port]"/>
>>>>>>> 7494c65c
  </Section>
</Settings><|MERGE_RESOLUTION|>--- conflicted
+++ resolved
@@ -1,15 +1,7 @@
 ﻿<?xml version="1.0" encoding="utf-8" ?>
 <Settings xmlns:xsd="http://www.w3.org/2001/XMLSchema" xmlns:xsi="http://www.w3.org/2001/XMLSchema-instance" xmlns="http://schemas.microsoft.com/2011/01/fabric">
-<<<<<<< HEAD
-  <Section Name="FulfillmentConfig">
-    <Parameter Name="OrderBook_DnsName" Value="" />
-    <Parameter Name="OrderBook_Port" Value="" />
-    <Parameter Name="Logger_DnsName" Value="" />
-    <Parameter Name="Logger_Port" Value="" />
-    <Parameter Name="MaxTradesPending" Value=""/>
-=======
   <Section Name="ClusterConfig">
     <Parameter Name="ReverseProxy_Port" Value="[ReverseProxy_Port]"/>
->>>>>>> 7494c65c
+    <Parameter Name="MaxTradesPending" Value=""/>
   </Section>
 </Settings>