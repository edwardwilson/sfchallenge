--- conflicted
+++ resolved
@@ -30,12 +30,8 @@
         private static readonly HttpClient client = new HttpClient();
         private string reverseProxyPort;
         private int maxPendingTrades;
-<<<<<<< HEAD
         private static ManualResetEventSlim tradeReceivedEvent = new ManualResetEventSlim(false);
-=======
         private Random rand = new Random();
-        private AutoResetEvent tradeReceivedEvent = new AutoResetEvent(false);
->>>>>>> 4b626e6f
 
         public Fulfillment(StatefulServiceContext context)
             : base(context)
