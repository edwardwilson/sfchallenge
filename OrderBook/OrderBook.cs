--- conflicted
+++ resolved
@@ -291,11 +291,7 @@
                     HttpResponseMessage res = null;
                     try
                     {
-<<<<<<< HEAD
-                        res = await client.PostAsync($"http://localhost:{reverseProxyPort}/Exchange/Fulfillment/api/transfers", content);
-=======
-                        res = await client.PostAsync($"{fulfillmentEndpoint}/api/trades", content);
->>>>>>> 02f0e7fc
+                        res = await client.PostAsync($"http://localhost:{reverseProxyPort}/Exchange/Fulfillment/api/trades", content);
                     }
                     catch (HttpRequestException ex)
                     {
