﻿<?xml version="1.0" encoding="utf-8"?>
<Application xmlns:xsd="http://www.w3.org/2001/XMLSchema" xmlns:xsi="http://www.w3.org/2001/XMLSchema-instance" Name="fabric:/Exchange" xmlns="http://schemas.microsoft.com/2011/01/fabric">
  <Parameters>
    <Parameter Name="Logger_PartitionCount" Value="1" />
    <Parameter Name="Logger_MinReplicaSetSize" Value="1" />
    <Parameter Name="Logger_TargetReplicaSetSize" Value="1" />
    <Parameter Name="Gateway_InstanceCount" Value="1" />
    <Parameter Name="UserStore_PartitionCount" Value="1" />
    <Parameter Name="UserStore_MinReplicaSetSize" Value="1" />
    <Parameter Name="UserStore_TargetReplicaSetSize" Value="1" />
    <Parameter Name="Fulfillment_PartitionCount" Value="1" />
    <Parameter Name="Fulfillment_MinReplicaSetSize" Value="1" />
    <Parameter Name="Fulfillment_TargetReplicaSetSize" Value="1" />
    <Parameter Name="OrderBook_PartitionCount" Value="1" />
    <Parameter Name="OrderBook_MinReplicaSetSize" Value="1" />
    <Parameter Name="OrderBook_TargetReplicaSetSize" Value="1" />
<<<<<<< HEAD
    <Parameter Name="Logger_DnsName" Value="localhost" />
    <Parameter Name="Fulfillment_DnsName" Value="localhost" />
    <Parameter Name="OrderBook_DnsName" Value="localhost" />
    <Parameter Name="MongoConnectionString" Value="mongodb://localhost:27017" />
    <Parameter Name="MongoEnableSSL" Value="false" />
=======
    <Parameter Name="CosmosDBConnectionString" Value="" />
    <Parameter Name="ReverseProxy_Port" Value="19081" />
>>>>>>> 7494c65c
  </Parameters>
</Application><|MERGE_RESOLUTION|>--- conflicted
+++ resolved
@@ -14,15 +14,8 @@
     <Parameter Name="OrderBook_PartitionCount" Value="1" />
     <Parameter Name="OrderBook_MinReplicaSetSize" Value="1" />
     <Parameter Name="OrderBook_TargetReplicaSetSize" Value="1" />
-<<<<<<< HEAD
-    <Parameter Name="Logger_DnsName" Value="localhost" />
-    <Parameter Name="Fulfillment_DnsName" Value="localhost" />
-    <Parameter Name="OrderBook_DnsName" Value="localhost" />
+    <Parameter Name="ReverseProxy_Port" Value="19081" />
     <Parameter Name="MongoConnectionString" Value="mongodb://localhost:27017" />
     <Parameter Name="MongoEnableSSL" Value="false" />
-=======
-    <Parameter Name="CosmosDBConnectionString" Value="" />
-    <Parameter Name="ReverseProxy_Port" Value="19081" />
->>>>>>> 7494c65c
   </Parameters>
 </Application>