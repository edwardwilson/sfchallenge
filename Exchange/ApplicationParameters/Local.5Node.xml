--- conflicted
+++ resolved
@@ -14,15 +14,9 @@
     <Parameter Name="OrderBook_PartitionCount" Value="1" />
     <Parameter Name="OrderBook_MinReplicaSetSize" Value="3" />
     <Parameter Name="OrderBook_TargetReplicaSetSize" Value="3" />
-<<<<<<< HEAD
-    <Parameter Name="Logger_DnsName" Value="localhost" />
-    <Parameter Name="Fulfillment_DnsName" Value="localhost" />
-    <Parameter Name="OrderBook_DnsName" Value="localhost" />
+
     <Parameter Name="MongoEnableSSL" Value="false" />
     <Parameter Name="MongoConnectionString" Value="mongodb://localhost:27017" />
-=======
-    <Parameter Name="CosmosDBConnectionString" Value="" />
     <Parameter Name="ReverseProxy_Port" Value="19081" />
->>>>>>> 7494c65c
   </Parameters>
 </Application>