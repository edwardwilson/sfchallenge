--- conflicted
+++ resolved
@@ -80,12 +80,8 @@
                     throw new InvalidOperationException("OrderBook must use either singleton or named partition scheme");
                 }
 
-<<<<<<< HEAD
                 // If the path matches the Fulfillment api
                 if (IsFulfilmentServiceRequest(context))
-=======
-                if (IsFulfillmentServiceRequest(context))
->>>>>>> 0db2e0bb
                 {
                     // The Fulfillment service is Int64Range partitioned by default
                     // so we don't handle the singleton case.
